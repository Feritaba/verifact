--- conflicted
+++ resolved
@@ -18,13 +18,8 @@
     "langchain>=0.0.300",
     "langchain-core>=0.0.10",
     "langchain-openai>=0.0.1",
-<<<<<<< HEAD
-    "fastapi>=0.115.12",
-    "uvicorn>=0.34.2",
-=======
     "fastapi>=0.100.0,<0.101.0",
     "uvicorn>=0.23.0",
->>>>>>> 7a6f5b1b
     "python-dotenv>=1.0.0",
     "sqlalchemy>=2.0.0",
     "alembic>=1.12.0",
@@ -42,11 +37,10 @@
     "matplotlib>=3.7.0",
     "beautifulsoup4>=4.12.0",
     "pytest-asyncio>=0.21.0",
-<<<<<<< HEAD
-    "chainlit>=2.5.5",
+    "psutil",
+    "chainlit",
     "openai-agents>=0.0.15",
-    "pydantic-settings>=2.9.1",
-    "psutil>=7.0.0",
+    "serpapi>=0.1.5",
 ]
 
 [project.optional-dependencies]
@@ -59,18 +53,10 @@
     "tox>=4.11.0",
     "ipykernel>=6.29.5",
 ]
-=======
-    "psutil",
-    "chainlit",
-    "ipykernel>=6.29.5",
-    "openai-agents>=0.0.15",
-    "serpapi>=0.1.5",
-]
 
 [project.urls]
 "Homepage" = "https://github.com/yourusername/verifact"
 "Bug Tracker" = "https://github.com/yourusername/verifact/issues"
->>>>>>> 7a6f5b1b
 
 [project.scripts]
 verifact = "verifact.cli:main"
